package ui

import (
	"bytes"
	"errors"
	"fmt"
	html_template "html/template"
	"io"
	"log"
	"net/http"
	"path/filepath"
	"runtime"
	text_template "text/template"

	"github.com/it-projects-llc/hound/config"
)

// An http.Handler for the dev-mode case.
type devHandler struct {
	// A simple file server for serving non-template assets
	http.Handler

	// the collection of templated assets
	content map[string]*content

	// the root asset dir
	root string

	// the config we are running on
	cfg *config.Config
}

// An http.Handler for the prd-mode case.
type prdHandler struct {
	// The collection of templated assets w/ their templates pre-parsed
	content map[string]*content

	// The config object as a json string
	cfgJson string

	// the config we are running on
	cfg *config.Config
}

func (h *devHandler) ServeHTTP(w http.ResponseWriter, r *http.Request) {
	p := r.URL.Path

	// See if we have templated content for this path
	cr := h.content[p]
	if cr == nil {
		// if not, serve up files
		h.Handler.ServeHTTP(w, r)
		return
	}

	// If so, render the HTML
	w.Header().Set("Content-Type", "text/html;charset=utf-8")
	if err := renderForDev(w, h.root, cr, h.cfg, r); err != nil {
		log.Panic(err)
	}
}

// Renders a templated asset in dev-mode. This simply embeds external script tags
// for the source elements.
func renderForDev(w io.Writer, root string, c *content, cfg *config.Config, r *http.Request) error {
	var err error
	// For more context, see: https://github.com/etsy/hound/issues/239
	switch c.tplType {
	case "html":
		// Use html/template to parse the html template
		c.tpl, err = html_template.ParseFiles(filepath.Join(root, c.template))
		if err != nil {
			return err
		}
	case "xml", "text":
		// Use text/template to parse the xml or text templates
		// We are using text/template here for parsing xml to keep things
		// consistent with html/template parsing.
		c.tpl, err = text_template.ParseFiles(filepath.Join(root, c.template))
		if err != nil {
			return err
		}
	default:
		return errors.New("invalid tplType for content")
	}

	json, err := cfg.ToJsonString()
	if err != nil {
		return err
	}

	var buf bytes.Buffer
	for _, path := range c.sources {
		fmt.Fprintf(&buf, "<script src=\"http://localhost:8080/ui/%s\"></script>", path)
	}

	return c.tpl.Execute(w, map[string]interface{}{
<<<<<<< HEAD
=======
		"jQueryVersion": JQueryVersion,
>>>>>>> c618dfbd
		"ReposAsJson":   json,
		"Source":        html_template.HTML(buf.String()),
		"Host":          r.Host,
	})
}

// Serve an asset over HTTP. This ensures we get proper support for range
// requests and if-modified-since checks.
func serveAsset(w http.ResponseWriter, r *http.Request, name string) {
	n, err := AssetInfo(name)
	if err != nil {
		http.NotFound(w, r)
		return
	}

	a, err := Asset(name)
	if err != nil {
		http.NotFound(w, r)
		return
	}

	http.ServeContent(w, r, n.Name(), n.ModTime(), bytes.NewReader(a))
}

func (h *prdHandler) ServeHTTP(w http.ResponseWriter, r *http.Request) {
	p := r.URL.Path

	// see if we have a templated asset for this path
	ct := h.content[p]
	if ct != nil {
		// if so, render it
		if err := renderForPrd(w, ct, h.cfgJson, r); err != nil {
			log.Panic(err)
		}
		return
	}

	// otherwise, we need to find the asset in the bundled asset
	// data. Assets are relative to the asset directory, so we need
	// to remove the leading '/' in the path.
	serveAsset(w, r, p[1:])
}

// Renders a templated asset in prd-mode. This strategy will embed
// the sources directly in a script tag on the templated page.
func renderForPrd(w io.Writer, c *content, cfgJson string, r *http.Request) error {
	var buf bytes.Buffer
	buf.WriteString("<script>")
	for _, src := range c.sources {
		a, err := Asset(src)
		if err != nil {
			return err
		}
		buf.Write(a)
	}
	buf.WriteString("</script>")

	return c.tpl.Execute(w, map[string]interface{}{
<<<<<<< HEAD
=======
		"jQueryVersion": JQueryVersion,
>>>>>>> c618dfbd
		"ReposAsJson":   cfgJson,
		"Source":        html_template.HTML(buf.String()),
		"Host":          r.Host,
	})
}

// Used for dev-mode only. Determime the asset directory where
// we can find all our web files for direct serving.
func assetDir() string {
	_, file, _, _ := runtime.Caller(0)
	dir, err := filepath.Abs(
		filepath.Join(filepath.Dir(file), "assets"))
	if err != nil {
		log.Panic(err)
	}
	return dir
}

// Create an http.Handler for dev-mode.
func newDevHandler(cfg *config.Config) (http.Handler, error) {
	root := assetDir()
	return &devHandler{
		Handler: http.FileServer(http.Dir(root)),
		content: contents,
		root:    root,
		cfg:     cfg,
	}, nil
}

// Create an http.Handler for prd-mode.
func newPrdHandler(cfg *config.Config) (http.Handler, error) {
	for _, cnt := range contents {
		a, err := Asset(cnt.template)
		if err != nil {
			return nil, err
		}

		// For more context, see: https://github.com/etsy/hound/issues/239
		switch cnt.tplType {
		case "html":
			// Use html/template to parse the html template
			cnt.tpl, err = html_template.New(cnt.template).Parse(string(a))
			if err != nil {
				return nil, err
			}
		case "xml", "text":
			// Use text/template to parse the xml or text templates
			// We are using text/template here for parsing xml to keep things
			// consistent with html/template parsing.
			cnt.tpl, err = text_template.New(cnt.template).Parse(string(a))
			if err != nil {
				return nil, err
			}
		default:
			return nil, errors.New("invalid tplType for content")
		}
	}

	json, err := cfg.ToJsonString()
	if err != nil {
		return nil, err
	}

	return &prdHandler{
		content: contents,
		cfg:     cfg,
		cfgJson: json,
	}, nil
}

// Create an http.Handler for serving the web assets. If dev is true,
// the http.Handler that is returned will serve assets directly our of
// the source directories making rapid web development possible. If dev
// is false, the http.Handler will serve assets out of data embedded
// in the executable.
func Content(dev bool, cfg *config.Config) (http.Handler, error) {
	if dev {
		return newDevHandler(cfg)
	}

	return newPrdHandler(cfg)
}<|MERGE_RESOLUTION|>--- conflicted
+++ resolved
@@ -95,13 +95,9 @@
 	}
 
 	return c.tpl.Execute(w, map[string]interface{}{
-<<<<<<< HEAD
-=======
-		"jQueryVersion": JQueryVersion,
->>>>>>> c618dfbd
-		"ReposAsJson":   json,
-		"Source":        html_template.HTML(buf.String()),
-		"Host":          r.Host,
+		"ReposAsJson": json,
+		"Source":      html_template.HTML(buf.String()),
+		"Host":        r.Host,
 	})
 }
 
@@ -157,13 +153,9 @@
 	buf.WriteString("</script>")
 
 	return c.tpl.Execute(w, map[string]interface{}{
-<<<<<<< HEAD
-=======
-		"jQueryVersion": JQueryVersion,
->>>>>>> c618dfbd
-		"ReposAsJson":   cfgJson,
-		"Source":        html_template.HTML(buf.String()),
-		"Host":          r.Host,
+		"ReposAsJson": cfgJson,
+		"Source":      html_template.HTML(buf.String()),
+		"Host":        r.Host,
 	})
 }
 
