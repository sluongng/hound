--- conflicted
+++ resolved
@@ -130,11 +130,6 @@
 #adv > .field > label {
   /* Media object left */
   float: left;
-<<<<<<< HEAD
-=======
-  width: 100px;
-  color: #999;
->>>>>>> c618dfbd
 }
 
 #adv > .field > .field-input {
